<<<<<<< HEAD
from game import Game
=======
>>>>>>> 2ad50b24
from console import Console
from pickling import Pickling


def main():
    print("Welcome to Zombies in my pocket")
    view = Console()
    view.cmdloop()
<<<<<<< HEAD
    app = Game()
    app.gui.root.mainloop()
=======
>>>>>>> 2ad50b24


if __name__ == "__main__":
    main()<|MERGE_RESOLUTION|>--- conflicted
+++ resolved
@@ -1,7 +1,3 @@
-<<<<<<< HEAD
-from game import Game
-=======
->>>>>>> 2ad50b24
 from console import Console
 from pickling import Pickling
 
@@ -10,11 +6,6 @@
     print("Welcome to Zombies in my pocket")
     view = Console()
     view.cmdloop()
-<<<<<<< HEAD
-    app = Game()
-    app.gui.root.mainloop()
-=======
->>>>>>> 2ad50b24
 
 
 if __name__ == "__main__":
