<<<<<<< HEAD
from GUI.game import Game


def main():
    app = Game()
    app.gui.root.mainloop()
=======
from GUI.gui import GUI
from console import Console
from pickling import Pickling
from cmdconsole import CMDConsole


def main():
    # app = GUI()
    print("Welcome to Zombies in my pocket")
    view = Console()

    view.cmdloop()
>>>>>>> 65935616


if __name__ == "__main__":
    main()<|MERGE_RESOLUTION|>--- conflicted
+++ resolved
@@ -1,24 +1,15 @@
-<<<<<<< HEAD
 from GUI.game import Game
-
-
-def main():
-    app = Game()
-    app.gui.root.mainloop()
-=======
-from GUI.gui import GUI
 from console import Console
 from pickling import Pickling
 from cmdconsole import CMDConsole
 
 
 def main():
-    # app = GUI()
     print("Welcome to Zombies in my pocket")
     view = Console()
-
     view.cmdloop()
->>>>>>> 65935616
+    # app = Game()
+    # app.gui.root.mainloop()
 
 
 if __name__ == "__main__":
